[package]
name = "threema-gateway"
version = "0.18.0"
authors = ["Danilo Bargen <mail@dbrgn.ch>"]
documentation = "https://docs.rs/threema-gateway"
repository = "https://github.com/dbrgn/threema-gateway-rs"
license = "MIT OR Apache-2.0"
description = "A client library for the Threema Gateway."
readme = "README.md"
keywords = ["threema", "end-to-end", "e2e", "e2ee", "gateway"]
include = [
    "**/*.rs",
    "Cargo.toml",
    "README.md",
    "CHANGELOG.md",
    "LICENSE-MIT",
    "LICENSE-APACHE",
]
edition = "2024"

[features]
default = ["receive"]
receive = ["form_urlencoded", "serde_urlencoded"] # Support for receiving and decrypting incoming messages

[dependencies]
byteorder = "1.0"
crypto_box = "0.9.1"
crypto_secretbox = "0.1.1"
data-encoding = "2.1"
form_urlencoded = { version = "1", optional = true }
hmac = "0.12.1"
log = "0.4"
<<<<<<< HEAD
reqwest = { version = "0.12", features = ["rustls-tls-native-roots", "multipart", "json"], default-features = false }
=======
reqwest = { version = "0.12", features = ["rustls-tls-native-roots", "multipart"], default-features = false }
>>>>>>> 7f787b6a
rand = "0.9"
serde = { version = "1.0", features = ["derive"] }
serde_json = "1.0"
serde_urlencoded = { version = "0.7", optional = true }
sha2 = "0.10.8"
thiserror = "2"
zeroize = { version = "1", features = ["zeroize_derive"], default-features = false }

[dev-dependencies]
docopt = "1.1.0"
mime_guess = "2.0.0"
tokio = { version = "1", features = ["macros", "rt"], default-features = false }
tokio-test = "0.4"<|MERGE_RESOLUTION|>--- conflicted
+++ resolved
@@ -30,11 +30,7 @@
 form_urlencoded = { version = "1", optional = true }
 hmac = "0.12.1"
 log = "0.4"
-<<<<<<< HEAD
 reqwest = { version = "0.12", features = ["rustls-tls-native-roots", "multipart", "json"], default-features = false }
-=======
-reqwest = { version = "0.12", features = ["rustls-tls-native-roots", "multipart"], default-features = false }
->>>>>>> 7f787b6a
 rand = "0.9"
 serde = { version = "1.0", features = ["derive"] }
 serde_json = "1.0"
