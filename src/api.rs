--- conflicted
+++ resolved
@@ -12,26 +12,17 @@
 use crate::{
     MSGAPI_URL,
     cache::PublicKeyCache,
-<<<<<<< HEAD
     connection::{
         blob_download, blob_upload, send_e2e, send_e2e_bulk, send_simple, E2EBulkResponse,
         E2EMessage, Recipient,
     },
-=======
-    connection::{Recipient, blob_download, blob_upload, send_e2e, send_simple},
->>>>>>> 7f787b6a
     crypto::{
         EncryptedMessage, RecipientKey, encrypt, encrypt_file_msg, encrypt_image_msg, encrypt_raw,
     },
     errors::{ApiBuilderError, ApiError, ApiOrCacheError, CryptoError},
     lookup::{
-<<<<<<< HEAD
         lookup_capabilities, lookup_credits, lookup_id, lookup_ids_bulk, lookup_pubkey,
         lookup_pubkeys_bulk, BulkId, Capabilities, LookupCriterion,
-=======
-        Capabilities, LookupCriterion, lookup_capabilities, lookup_credits, lookup_id,
-        lookup_pubkey,
->>>>>>> 7f787b6a
     },
     receive::IncomingMessage,
     types::{BlobId, FileMessage, MessageType},
